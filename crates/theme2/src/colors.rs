use gpui::Hsla;
use refineable::Refineable;

use crate::SyntaxTheme;

#[derive(Clone)]
pub struct SystemColors {
    pub transparent: Hsla,
    pub mac_os_traffic_light_red: Hsla,
    pub mac_os_traffic_light_yellow: Hsla,
    pub mac_os_traffic_light_green: Hsla,
}

#[derive(Debug, Clone, Copy)]
pub struct PlayerColor {
    pub cursor: Hsla,
    pub background: Hsla,
    pub selection: Hsla,
}

#[derive(Clone)]
pub struct PlayerColors(pub Vec<PlayerColor>);

#[derive(Refineable, Clone, Debug)]
#[refineable(debug)]
pub struct StatusColors {
    pub conflict: Hsla,
    pub created: Hsla,
    pub deleted: Hsla,
    pub error: Hsla,
    pub hidden: Hsla,
    pub ignored: Hsla,
    pub info: Hsla,
    pub modified: Hsla,
    pub renamed: Hsla,
    pub success: Hsla,
    pub warning: Hsla,
}

#[derive(Refineable, Clone, Debug)]
#[refineable(debug)]
pub struct GitStatusColors {
    pub conflict: Hsla,
    pub created: Hsla,
    pub deleted: Hsla,
    pub ignored: Hsla,
    pub modified: Hsla,
    pub renamed: Hsla,
}

#[derive(Refineable, Clone, Debug)]
#[refineable(debug, deserialize)]
pub struct ThemeColors {
    pub border: Hsla,
    pub border_variant: Hsla,
    pub border_focused: Hsla,
    pub border_selected: Hsla,
    pub border_transparent: Hsla,
<<<<<<< HEAD
=======
    pub border_disabled: Hsla,
>>>>>>> bf80c1da
    pub elevated_surface_background: Hsla,
    pub surface_background: Hsla,
    pub background: Hsla,
    pub element_background: Hsla,
    pub element_hover: Hsla,
    pub element_active: Hsla,
    pub element_selected: Hsla,
    pub element_disabled: Hsla,
    pub element_placeholder: Hsla,
    pub element_drop_target: Hsla,
    pub ghost_element_background: Hsla,
    pub ghost_element_hover: Hsla,
    pub ghost_element_active: Hsla,
    pub ghost_element_selected: Hsla,
    pub ghost_element_disabled: Hsla,
    pub text: Hsla,
    pub text_muted: Hsla,
    pub text_placeholder: Hsla,
    pub text_disabled: Hsla,
    pub text_accent: Hsla,
    pub icon: Hsla,
    pub icon_muted: Hsla,
    pub icon_disabled: Hsla,
    pub icon_placeholder: Hsla,
    pub icon_accent: Hsla,
    pub status_bar_background: Hsla,
    pub title_bar_background: Hsla,
    pub toolbar_background: Hsla,
    pub tab_bar_background: Hsla,
    pub tab_inactive_background: Hsla,
    pub tab_active_background: Hsla,
    pub editor_background: Hsla,
    pub editor_subheader_background: Hsla,
    pub editor_active_line: Hsla,
    pub terminal_background: Hsla,
    pub terminal_ansi_bright_black: Hsla,
    pub terminal_ansi_bright_red: Hsla,
    pub terminal_ansi_bright_green: Hsla,
    pub terminal_ansi_bright_yellow: Hsla,
    pub terminal_ansi_bright_blue: Hsla,
    pub terminal_ansi_bright_magenta: Hsla,
    pub terminal_ansi_bright_cyan: Hsla,
    pub terminal_ansi_bright_white: Hsla,
    pub terminal_ansi_black: Hsla,
    pub terminal_ansi_red: Hsla,
    pub terminal_ansi_green: Hsla,
    pub terminal_ansi_yellow: Hsla,
    pub terminal_ansi_blue: Hsla,
    pub terminal_ansi_magenta: Hsla,
    pub terminal_ansi_cyan: Hsla,
    pub terminal_ansi_white: Hsla,
}

#[derive(Refineable, Clone)]
pub struct ThemeStyles {
    pub system: SystemColors,

    #[refineable]
    pub colors: ThemeColors,
    pub status: StatusColors,
    pub git: GitStatusColors,
    pub player: PlayerColors,
    pub syntax: SyntaxTheme,
}

#[cfg(test)]
mod tests {
    use serde_json::json;

    use super::*;

    #[test]
    fn override_a_single_theme_color() {
        let mut colors = ThemeColors::default_light();

        let magenta: Hsla = gpui::rgb(0xff00ff);

        assert_ne!(colors.text, magenta);

        let overrides = ThemeColorsRefinement {
            text: Some(magenta),
            ..Default::default()
        };

        colors.refine(&overrides);

        assert_eq!(colors.text, magenta);
    }

    #[test]
    fn override_multiple_theme_colors() {
        let mut colors = ThemeColors::default_light();

        let magenta: Hsla = gpui::rgb(0xff00ff);
        let green: Hsla = gpui::rgb(0x00ff00);

        assert_ne!(colors.text, magenta);
        assert_ne!(colors.background, green);

        let overrides = ThemeColorsRefinement {
            text: Some(magenta),
            background: Some(green),
            ..Default::default()
        };

        colors.refine(&overrides);

        assert_eq!(colors.text, magenta);
        assert_eq!(colors.background, green);
    }

    #[test]
    fn deserialize_theme_colors_refinement_from_json() {
        let colors: ThemeColorsRefinement = serde_json::from_value(json!({
            "background": "#ff00ff",
            "text": "#ff0000"
        }))
        .unwrap();

        assert_eq!(colors.background, Some(gpui::rgb(0xff00ff)));
        assert_eq!(colors.text, Some(gpui::rgb(0xff0000)));
    }
}<|MERGE_RESOLUTION|>--- conflicted
+++ resolved
@@ -56,10 +56,7 @@
     pub border_focused: Hsla,
     pub border_selected: Hsla,
     pub border_transparent: Hsla,
-<<<<<<< HEAD
-=======
     pub border_disabled: Hsla,
->>>>>>> bf80c1da
     pub elevated_surface_background: Hsla,
     pub surface_background: Hsla,
     pub background: Hsla,
