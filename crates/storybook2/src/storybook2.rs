#![allow(dead_code, unused_variables)]

mod assets;
mod stories;
mod story;
mod story_selector;
mod themes;

use std::sync::Arc;

use clap::Parser;
<<<<<<< HEAD
use gpui2::{
    div, px, size, view, AnyView, Bounds, Context, Element, ViewContext, WindowBounds,
    WindowOptions,
=======
use gpui3::{
    div, px, size, view, AnyView, AppContext, AssetSource, BorrowAppContext, Bounds, Context,
    Element, ViewContext, WindowBounds, WindowOptions,
>>>>>>> 23ad0a2c
};
use log::LevelFilter;
use simplelog::SimpleLogger;
use story_selector::ComponentStory;
use ui::{prelude::*, themed};

use crate::assets::Assets;
use crate::story_selector::StorySelector;

// gpui2::actions! {
//     storybook,
//     [ToggleInspector]
// }

#[derive(Parser)]
#[command(author, version, about, long_about = None)]
struct Args {
    #[arg(value_enum)]
    story: Option<StorySelector>,

    /// The name of the theme to use in the storybook.
    ///
    /// If not provided, the default theme will be used.
    #[arg(long)]
    theme: Option<String>,
}

fn main() {
    // unsafe { backtrace_on_stack_overflow::enable() };

    SimpleLogger::init(LevelFilter::Info, Default::default()).expect("could not initialize logger");

    let args = Args::parse();

    let story_selector = args.story.clone();

    let theme_name = args.theme.unwrap_or("One Dark".to_string());
    let theme = themes::load_theme(theme_name).unwrap();

    let asset_source = Arc::new(Assets);
<<<<<<< HEAD
    gpui2::App::production(asset_source).run(move |cx| {
=======
    gpui3::App::production(asset_source).run(move |cx| {
        load_embedded_fonts(cx).unwrap();

>>>>>>> 23ad0a2c
        let selector =
            story_selector.unwrap_or(StorySelector::Component(ComponentStory::Workspace));

        cx.set_global(theme.clone());
        ui::settings::init(cx);

        let window = cx.open_window(
            WindowOptions {
                bounds: WindowBounds::Fixed(Bounds {
                    origin: Default::default(),
                    size: size(px(1700.), px(980.)).into(),
                }),
                ..Default::default()
            },
            move |cx| {
                view(
                    cx.entity(|cx| StoryWrapper::new(selector.story(cx), theme)),
                    StoryWrapper::render,
                )
            },
        );

        cx.activate(true);
    });
}

#[derive(Clone)]
pub struct StoryWrapper {
    story: AnyView,
    theme: Theme,
}

impl StoryWrapper {
    pub(crate) fn new(story: AnyView, theme: Theme) -> Self {
        Self { story, theme }
    }

    fn render(&mut self, cx: &mut ViewContext<Self>) -> impl Element<ViewState = Self> {
        themed(self.theme.clone(), cx, |cx| {
            div()
                .flex()
                .flex_col()
                .size_full()
                .child(self.story.clone())
        })
    }
}

fn load_embedded_fonts(cx: &AppContext) -> gpui3::Result<()> {
    let font_paths = Assets.list(&"fonts".into())?;
    let mut embedded_fonts = Vec::new();
    for font_path in &font_paths {
        if font_path.ends_with(".ttf") {
            let font_path = &*font_path;
            let font_bytes = Assets.load(font_path)?.to_vec();
            embedded_fonts.push(Arc::from(font_bytes));
        }
    }

    cx.text_system().add_fonts(&embedded_fonts)
}<|MERGE_RESOLUTION|>--- conflicted
+++ resolved
@@ -9,15 +9,9 @@
 use std::sync::Arc;
 
 use clap::Parser;
-<<<<<<< HEAD
 use gpui2::{
-    div, px, size, view, AnyView, Bounds, Context, Element, ViewContext, WindowBounds,
-    WindowOptions,
-=======
-use gpui3::{
-    div, px, size, view, AnyView, AppContext, AssetSource, BorrowAppContext, Bounds, Context,
-    Element, ViewContext, WindowBounds, WindowOptions,
->>>>>>> 23ad0a2c
+    div, px, size, view, AnyView, AppContext, AssetSource, Bounds, Context, Element, ViewContext,
+    WindowBounds, WindowOptions,
 };
 use log::LevelFilter;
 use simplelog::SimpleLogger;
@@ -58,13 +52,9 @@
     let theme = themes::load_theme(theme_name).unwrap();
 
     let asset_source = Arc::new(Assets);
-<<<<<<< HEAD
     gpui2::App::production(asset_source).run(move |cx| {
-=======
-    gpui3::App::production(asset_source).run(move |cx| {
         load_embedded_fonts(cx).unwrap();
 
->>>>>>> 23ad0a2c
         let selector =
             story_selector.unwrap_or(StorySelector::Component(ComponentStory::Workspace));
 
@@ -113,7 +103,7 @@
     }
 }
 
-fn load_embedded_fonts(cx: &AppContext) -> gpui3::Result<()> {
+fn load_embedded_fonts(cx: &AppContext) -> gpui2::Result<()> {
     let font_paths = Assets.list(&"fonts".into())?;
     let mut embedded_fonts = Vec::new();
     for font_path in &font_paths {
